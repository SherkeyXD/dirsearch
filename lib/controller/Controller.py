# -*- coding: utf-8 -*-
#  This program is free software; you can redistribute it and/or modify
#  it under the terms of the GNU General Public License as published by
#  the Free Software Foundation; either version 2 of the License, or
#  (at your option) any later version.
#
#  This program is distributed in the hope that it will be useful,
#  but WITHOUT ANY WARRANTY; without even the implied warranty of
#  MERCHANTABILITY or FITNESS FOR A PARTICULAR PURPOSE.  See the
#  GNU General Public License for more details.
#
#  You should have received a copy of the GNU General Public License
#  along with this program; if not, write to the Free Software
#  Foundation, Inc., 51 Franklin Street, Fifth Floor, Boston,
#  MA 02110-1301, USA.
#
#  Author: Mauro Soria

import gc
import os
import sys
import time
import re
import urllib.parse
from threading import Lock

from queue import Queue

from lib.connection import Requester, RequestException
from lib.core import Dictionary, Fuzzer, ReportManager
from lib.reports import JSONReport, PlainTextReport, SimpleReport
from lib.utils import FileUtils


class SkipTargetInterrupt(Exception):
    pass


MAYOR_VERSION = 0
MINOR_VERSION = 4
REVISION = 0
VERSION = {
    "MAYOR_VERSION": MAYOR_VERSION,
    "MINOR_VERSION": MINOR_VERSION,
    "REVISION": REVISION,
}


class Controller(object):
    def __init__(self, script_path, arguments, output):
        global VERSION
        program_banner = (
            open(FileUtils.buildPath(script_path, "lib", "controller", "banner.txt"))
            .read()
            .format(**VERSION)
        )

        self.script_path = script_path
        self.exit = False
        self.arguments = arguments
        self.output = output
        self.savePath = self.script_path
        self.doneDirs = []

        self.recursive_level_max = self.arguments.recursive_level_max

        if self.arguments.httpmethod.lower() not in ["get", "head", "post", "put", "patch", "options", "delete", "trace", "debug"]:
            self.output.error("Invalid HTTP method!")
            exit(1)

        self.httpmethod = self.arguments.httpmethod.lower()

        if self.arguments.saveHome:
            savePath = self.getSavePath()

            if not FileUtils.exists(savePath):
                FileUtils.createDirectory(savePath)

            if FileUtils.exists(savePath) and not FileUtils.isDir(savePath):
                self.output.error(
                    "Cannot use {} because is a file. Should be a directory".format(
                        savePath
                    )
                )
                exit(1)

            if not FileUtils.canWrite(savePath):
                self.output.error("Directory {} is not writable".format(savePath))
                exit(1)

            logs = FileUtils.buildPath(savePath, "logs")

            if not FileUtils.exists(logs):
                FileUtils.createDirectory(logs)

            reports = FileUtils.buildPath(savePath, "reports")

            if not FileUtils.exists(reports):
                FileUtils.createDirectory(reports)

            self.savePath = savePath

        self.reportsPath = FileUtils.buildPath(self.savePath, "logs")
        self.blacklists = self.getBlacklists()
        self.includeStatusCodes = self.arguments.includeStatusCodes
        self.excludeStatusCodes = self.arguments.excludeStatusCodes
        self.excludeTexts = self.arguments.excludeTexts
        self.excludeRegexps = self.arguments.excludeRegexps
        self.recursive = self.arguments.recursive
        self.suppressEmpty = self.arguments.suppressEmpty
        self.minimumResponseSize = self.arguments.minimumResponseSize
        self.maximumResponseSize = self.arguments.maximumResponseSize
        self.directories = Queue()
        self.excludeSubdirs = (
            arguments.excludeSubdirs if arguments.excludeSubdirs else []
        )
        self.output.header(program_banner)

        self.dictionary = Dictionary(self.arguments.wordlist, self.arguments.extensions, self.arguments.suffixes,
                                     self.arguments.prefixes, self.arguments.lowercase, self.arguments.uppercase,
                                     self.arguments.capitalization, self.arguments.forceExtensions,
                                     self.arguments.noDotExtensions, self.arguments.excludeExtensions,
                                     self.arguments.noExtension)

        self.printConfig()
        self.errorLog = None
        self.errorLogPath = None
        self.threadsLock = Lock()
        self.batch = False
        self.batchSession = None
        self.setupErrorLogs()
        self.output.errorLogFile(self.errorLogPath)
        self.currentJob = 0
        self.allJobs = 0

        if self.arguments.autoSave and len(self.arguments.urlList) > 1:
            self.setupBatchReports()
            self.output.newLine("\nAutoSave path: {0}".format(self.batchDirectoryPath))

        if self.arguments.useRandomAgents:
            self.randomAgents = FileUtils.getLines(
                FileUtils.buildPath(script_path, "db", "user-agents.txt")
            )

        try:
            for url in list(dict.fromkeys(self.arguments.urlList)):
                try:
                    gc.collect()
                    self.reportManager = ReportManager()
                    self.currentUrl = url
                    self.output.setTarget(self.currentUrl)

                    try:
                        self.requester = Requester(
                            url,
                            cookie=self.arguments.cookie,
                            useragent=self.arguments.useragent,
                            maxPool=self.arguments.threadsCount,
                            maxRetries=self.arguments.maxRetries,
                            delay=self.arguments.delay,
                            timeout=self.arguments.timeout,
                            ip=self.arguments.ip,
                            proxy=self.arguments.proxy,
                            proxylist=self.arguments.proxylist,
                            redirect=self.arguments.redirect,
                            requestByHostname=self.arguments.requestByHostname,
                            httpmethod=self.httpmethod,
                            data=self.arguments.data,
                        )

                        self.requester.request("")

                    except RequestException as e:
                        self.output.error(e.args[0]["message"])
                        raise SkipTargetInterrupt

                    if self.arguments.useRandomAgents:
                        self.requester.setRandomAgents(self.randomAgents)

                    for key, value in arguments.headers.items():
                        self.requester.setHeader(key, value)

                    # Initialize directories Queue with start Path
                    self.basePath = self.requester.basePath

                    if self.arguments.scanSubdirs:
                        for subdir in self.arguments.scanSubdirs:
                            self.directories.put(subdir)
                            self.allJobs += 1

                    else:
                        self.directories.put("")
                        self.allJobs += 1

                    self.setupReports(self.requester)

                    matchCallbacks = [self.matchCallback]
                    notFoundCallbacks = [self.notFoundCallback]
                    errorCallbacks = [self.errorCallback, self.appendErrorLog]

                    self.fuzzer = Fuzzer(
                        self.requester,
                        self.dictionary,
                        testFailPath=self.arguments.testFailPath,
                        threads=self.arguments.threadsCount,
                        matchCallbacks=matchCallbacks,
                        notFoundCallbacks=notFoundCallbacks,
                        errorCallbacks=errorCallbacks,
                    )
                    try:
                        self.wait()
                    except RequestException as e:
                        self.output.error(
                            "Fatal error during site scanning: " + e.args[0]["message"]
                        )
                        raise SkipTargetInterrupt

                except SkipTargetInterrupt:
                    continue

        except KeyboardInterrupt:
            self.output.error("\nCanceled by the user")
            exit(0)

        finally:
            if not self.errorLog.closed:
                self.errorLog.close()

            self.reportManager.close()

        self.output.warning("\nTask Completed")

    def printConfig(self):

        self.output.config(
            ', '.join(self.arguments.extensions),
            ', '.join(self.arguments.prefixes),
            ', '.join(self.arguments.suffixes),
            str(self.arguments.threadsCount),
            str(len(self.dictionary)),
            str(self.httpmethod),
            self.recursive,
            str(self.recursive_level_max),
        )

    def getSavePath(self):
        basePath = None
        dirPath = None
        basePath = os.path.expanduser("~")

        if os.name == "nt":
            dirPath = "dirsearch"
        else:
            dirPath = ".dirsearch"

        return FileUtils.buildPath(basePath, dirPath)

    def getBlacklists(self):
        reext = re.compile(r'\%ext\%', re.IGNORECASE)
        reextdot = re.compile(r'\.\%ext\%', re.IGNORECASE)
        blacklists = {}

        for status in [400, 403, 500]:
            blacklistFileName = FileUtils.buildPath(self.script_path, "db")
            blacklistFileName = FileUtils.buildPath(
                blacklistFileName, "{}_blacklist.txt".format(status)
            )

            if not FileUtils.canRead(blacklistFileName):
                # Skip if cannot read file
                continue

            blacklists[status] = []

            for line in FileUtils.getLines(blacklistFileName):
                # Skip comments
                if line.lstrip().startswith("#"):
                    continue

                # The same with Dictionary.py
                if line.startswith("/"):
                    line = line[1:]

<<<<<<< HEAD
                # Skip comments
                if line.lstrip().startswith("#"):
                    continue

=======
>>>>>>> 7366360a
                # Classic dirsearch blacklist processing (with %EXT% keyword)
                if "%ext%" in line.lower():
                    for extension in self.arguments.extensions:
                        if self.arguments.noDotExtensions:
                            entry = reextdot.sub(extension, line)

                        else:
                            entry = line

                        entry = reext.sub(extension, entry)

                        blacklists[status].append(entry)

                # Forced extensions is not used here because -r is only used for wordlist (in documentation),
                # applying in blacklist may create false negatives

                else:
                    blacklists[status].append(line)

        return blacklists

    def setupErrorLogs(self):
        fileName = "errors-{0}.log".format(time.strftime("%y-%m-%d_%H-%M-%S"))
        self.errorLogPath = FileUtils.buildPath(
            FileUtils.buildPath(self.savePath, "logs", fileName)
        )
        self.errorLog = open(self.errorLogPath, "w")

    def setupBatchReports(self):
        self.batch = True
        self.batchSession = "BATCH-{0}".format(time.strftime("%y-%m-%d_%H-%M-%S"))
        self.batchDirectoryPath = FileUtils.buildPath(
            self.savePath, "reports", self.batchSession
        )

        if not FileUtils.exists(self.batchDirectoryPath):
            FileUtils.createDirectory(self.batchDirectoryPath)

            if not FileUtils.exists(self.batchDirectoryPath):
                self.output.error(
                    "Couldn't create batch folder {}".format(self.batchDirectoryPath)
                )
                sys.exit(1)

        if FileUtils.canWrite(self.batchDirectoryPath):
            FileUtils.createDirectory(self.batchDirectoryPath)
            targetsFile = FileUtils.buildPath(self.batchDirectoryPath, "TARGETS.txt")
            FileUtils.writeLines(targetsFile, self.arguments.urlList)

        else:
            self.output.error(
                "Couldn't create batch folder {}.".format(self.batchDirectoryPath)
            )
            sys.exit(1)

    def setupReports(self, requester):
        if self.arguments.autoSave:

            basePath = "/" if not(len(requester.basePath)) else requester.basePath
            basePath = basePath.replace(os.path.sep, ".")[:-1]
            fileName = None
            directoryPath = None

            if self.batch:
                fileName = requester.host
                directoryPath = self.batchDirectoryPath

            else:

                fileName = ('{}_'.format(basePath))
                fileName += time.strftime('%y-%m-%d_%H-%M-%S.txt')
                directoryPath = FileUtils.buildPath(self.savePath, 'reports', requester.host)

            outputFile = FileUtils.buildPath(directoryPath, fileName)

            self.output.outputFile(outputFile)

            if FileUtils.exists(outputFile):
                i = 2

                while FileUtils.exists(outputFile + "_" + str(i)):
                    i += 1

                outputFile += "_" + str(i)

            if not FileUtils.exists(directoryPath):
                FileUtils.createDirectory(directoryPath)

                if not FileUtils.exists(directoryPath):
                    self.output.error(
                        "Couldn't create reports folder {}".format(directoryPath)
                    )
                    sys.exit(1)
            if FileUtils.canWrite(directoryPath):
                report = None

                if self.arguments.autoSaveFormat == "simple":
                    report = SimpleReport(
                        requester.host,
                        requester.port,
                        requester.protocol,
                        requester.basePath,
                        outputFile,
                        self.batch
                    )
                if self.arguments.autoSaveFormat == "json":
                    report = JSONReport(
                        requester.host,
                        requester.port,
                        requester.protocol,
                        requester.basePath,
                        outputFile,
                    )
                else:
                    report = PlainTextReport(
                        requester.host,
                        requester.port,
                        requester.protocol,
                        requester.basePath,
                        outputFile,
                        self.batch
                    )

                self.reportManager.addOutput(report)

            else:
                self.output.error("Can't write reports to {}".format(directoryPath))
                sys.exit(1)

        # TODO: format, refactor code
        if self.arguments.simpleOutputFile:
            self.reportManager.addOutput(SimpleReport(requester.host, requester.port, requester.protocol,
                                                      requester.basePath, self.arguments.simpleOutputFile, self.batch))

        if self.arguments.plainTextOutputFile:
            self.reportManager.addOutput(PlainTextReport(requester.host, requester.port, requester.protocol,
                                                         requester.basePath, self.arguments.plainTextOutputFile, self.batch))

        if self.arguments.jsonOutputFile:
            self.reportManager.addOutput(JSONReport(requester.host, requester.port, requester.protocol,
                                                    requester.basePath, self.arguments.jsonOutputFile, self.batch))

    # TODO: Refactor, this function should be a decorator for all the filters
    def matchCallback(self, path):
        self.index += 1

        if path.status:

            if path.status not in self.excludeStatusCodes and (
                    not self.includeStatusCodes or path.status in self.includeStatusCodes) and (
                    not(self.blacklists.get(path.status)) or path.path not in self.blacklists.get(path.status)
            ) and not (
                    self.suppressEmpty and (not(len(path.response.body)))) and not ((
                    self.minimumResponseSize and self.minimumResponseSize > len(path.response.body)) or (
                    self.maximumResponseSize and self.maximumResponseSize < len(path.response.body))
            ):

                for excludeText in self.excludeTexts:
                    if excludeText in path.response.body.decode():
                        del path
                        return

                for excludeRegexp in self.excludeRegexps:

                    if (
                        re.search(excludeRegexp, path.response.body.decode())
                        is not None
                    ):
                        del path
                        return

                pathIsInScanSubdirs = False
                addedToQueue = False

                if self.arguments.scanSubdirs:
                    for subdir in self.arguments.scanSubdirs:
                        if subdir == path.path + "/":
                            pathIsInScanSubdirs = True

                if not pathIsInScanSubdirs:
                    if not self.recursive:
                        pass
                    elif path.response.redirect:
                        addedToQueue = self.addRedirectDirectory(path)
                    else:
                        addedToQueue = self.addDirectory(path.path)

                self.output.statusReport(path.path, path.response, self.arguments.full_url, addedToQueue)

                newPath = "{}{}".format(self.currentDirectory, path.path)

                self.reportManager.addPath(newPath, path.status, path.response)

                self.reportManager.save()

                del path

    def notFoundCallback(self, path):
        self.index += 1
        self.output.lastPath(path, self.index, len(self.dictionary), self.currentJob, self.allJobs)
        del path

    def errorCallback(self, path, errorMsg):
        self.output.addConnectionError()
        del path

    def appendErrorLog(self, path, errorMsg):
        with self.threadsLock:
            line = time.strftime("[%y-%m-%d %H:%M:%S] - ")
            line += self.currentUrl + " - " + path + " - " + errorMsg
            self.errorLog.write(os.linesep + line)
            self.errorLog.flush()

    def handleInterrupt(self):
        self.output.warning("CTRL+C detected: Pausing threads, please wait...")
        self.fuzzer.pause()

        try:
            while True:
                msg = "[e]xit / [c]ontinue"

                if not self.directories.empty():
                    msg += " / [n]ext"

                if len(self.arguments.urlList) > 1:
                    msg += " / [s]kip target"

                self.output.inLine(msg + ": ")

                option = input()

                if option.lower() == "e":
                    self.exit = True
                    self.fuzzer.stop()
                    raise KeyboardInterrupt

                elif option.lower() == "c":
                    self.fuzzer.play()
                    return

                elif not self.directories.empty() and option.lower() == "n":
                    self.fuzzer.stop()
                    return

                elif len(self.arguments.urlList) > 1 and option.lower() == "s":
                    raise SkipTargetInterrupt

                else:
                    continue

        except KeyboardInterrupt:
            self.exit = True
            raise KeyboardInterrupt

    def processPaths(self):
        while True:
            try:
                while not self.fuzzer.wait(0.3):
                    continue
                break

            except (KeyboardInterrupt, SystemExit):
                self.handleInterrupt()

    def wait(self):
        while not self.directories.empty():
            self.currentJob += 1
            gc.collect()
            self.index = 0
            self.currentDirectory = self.directories.get()
            self.output.warning(
                "[{1}] Starting: {0}".format(
                    self.currentDirectory, time.strftime("%H:%M:%S")
                )
            )
            self.fuzzer.requester.basePath = self.basePath + self.currentDirectory
            self.output.basePath = self.basePath + self.currentDirectory
            self.fuzzer.start()
            self.processPaths()

        return

    def addDirectory(self, path):
        if path.endswith("/"):
            if path in [directory + "/" for directory in self.excludeSubdirs]:
                return False

            dir = self.currentDirectory + path

            if dir in self.doneDirs:
                return False

            if dir.count("/") > self.recursive_level_max:
                return False

            self.directories.put(dir)
            self.allJobs += 1

            self.doneDirs.append(dir)

            return True

        else:
            return False

    def addRedirectDirectory(self, path):
        # Resolve the redirect header relative to the current URL and add the
        # path to self.directories if it is a subdirectory of the current URL

        baseUrl = self.currentUrl.rstrip("/") + "/" + self.currentDirectory

        baseUrl = baseUrl.rstrip("/") + "/"

        absoluteUrl = urllib.parse.urljoin(baseUrl, path.response.redirect)

        if absoluteUrl.startswith(baseUrl) and absoluteUrl != baseUrl and absoluteUrl.endswith("/"):
            dir = absoluteUrl[len(self.currentUrl.rstrip("/")) + 1:]

            if dir in self.doneDirs:
                return False

            if dir.count("/") > self.recursive_level_max:
                return False

            self.directories.put(dir)
            self.allJobs += 1

            self.doneDirs.append(dir)

            return True

        return False<|MERGE_RESOLUTION|>--- conflicted
+++ resolved
@@ -281,13 +281,6 @@
                 if line.startswith("/"):
                     line = line[1:]
 
-<<<<<<< HEAD
-                # Skip comments
-                if line.lstrip().startswith("#"):
-                    continue
-
-=======
->>>>>>> 7366360a
                 # Classic dirsearch blacklist processing (with %EXT% keyword)
                 if "%ext%" in line.lower():
                     for extension in self.arguments.extensions:
