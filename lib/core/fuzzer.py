# -*- coding: utf-8 -*-
#  This program is free software; you can redistribute it and/or modify
#  it under the terms of the GNU General Public License as published by
#  the Free Software Foundation; either version 2 of the License, or
#  (at your option) any later version.
#
#  This program is distributed in the hope that it will be useful,
#  but WITHOUT ANY WARRANTY; without even the implied warranty of
#  MERCHANTABILITY or FITNESS FOR A PARTICULAR PURPOSE.  See the
#  GNU General Public License for more details.
#
#  You should have received a copy of the GNU General Public License
#  along with this program; if not, write to the Free Software
#  Foundation, Inc., 51 Franklin Street, Fifth Floor, Boston,
#  MA 02110-1301, USA.
#
#  Author: Mauro Soria

import threading
import time

from lib.core.exceptions import RequestException
from lib.core.logger import logger
from lib.core.scanner import Scanner
from lib.core.settings import (
    DEFAULT_TEST_PREFIXES, DEFAULT_TEST_SUFFIXES,
    WILDCARD_TEST_POINT_MARKER,
)
from lib.parse.url import clean_path
from lib.utils.crawl import Crawler


class Fuzzer:
    def __init__(self, requester, dictionary, **kwargs):
        self._threads = []
        self._scanned = set()
        self._requester = requester
        self._dictionary = dictionary
        self._is_running = False
        self._play_event = threading.Event()
        self._paused_semaphore = threading.Semaphore(0)
        self._base_path = None
        self.suffixes = kwargs.get("suffixes", tuple())
        self.prefixes = kwargs.get("prefixes", tuple())
        self.exclude_response = kwargs.get("exclude_response", None)
        self.threads_count = kwargs.get("threads", 15)
        self.delay = kwargs.get("delay", 0)
        self.crawl = kwargs.get("crawl", False)
        self.default_scanners = []
        self.exc = None
        self.match_callbacks = kwargs.get("match_callbacks", [])
        self.not_found_callbacks = kwargs.get("not_found_callbacks", [])
        self.error_callbacks = kwargs.get("error_callbacks", [])

        if len(self._dictionary) < self.threads_count:
            self.threads_count = len(self._dictionary)

    def wait(self, timeout=None):
        if self.exc:
            raise self.exc

        for thread in self._threads:
            thread.join(timeout)

            if thread.is_alive():
                return False

        return True

    def setup_scanners(self):
        self.scanners = {
            "prefixes": {},
            "suffixes": {},
        }

        # Default scanners (wildcard testers)
        self.default_scanners = [
            Scanner(self._requester, self._base_path),
            Scanner(self._requester, self._base_path + WILDCARD_TEST_POINT_MARKER),
        ]

        if self.exclude_response:
            self.default_scanners.append(
                Scanner(
                    self._requester, custom=self.exclude_response, tested=self.scanners
                )
            )

        for prefix in self.prefixes + DEFAULT_TEST_PREFIXES:
            path = f"{self._base_path}{prefix}{WILDCARD_TEST_POINT_MARKER}"
            self.scanners["prefixes"][prefix] = Scanner(
                self._requester, path, tested=self.scanners
            )

        for suffix in self.suffixes + DEFAULT_TEST_SUFFIXES:
            path = f"{self._base_path}{WILDCARD_TEST_POINT_MARKER}{suffix}"
            self.scanners["suffixes"][suffix] = Scanner(
                self._requester, path, tested=self.scanners
            )

        for extension in self._dictionary.extensions:
            if "." + extension not in self.scanners["suffixes"]:
                path = f"{self._base_path}{WILDCARD_TEST_POINT_MARKER}.{extension}"
                self.scanners["suffixes"]["." + extension] = Scanner(
                    self._requester, path, tested=self.scanners
                )

    def setup_threads(self):
        if self._threads:
            self._threads = []

        for _ in range(self.threads_count):
            new_thread = threading.Thread(target=self.thread_proc)
            new_thread.daemon = True
            self._threads.append(new_thread)

    def get_scanners_for(self, path):
        # Clean the path, so can check for extensions/suffixes
        path = clean_path(path)

        for prefix in self.scanners["prefixes"]:
            if path.startswith(prefix):
                yield self.scanners["prefixes"][prefix]

        for suffix in self.scanners["suffixes"]:
            if path.endswith(suffix):
                yield self.scanners["suffixes"][suffix]

        for scanner in self.default_scanners:
            yield scanner

    def start(self):
        self.setup_scanners()
        self.setup_threads()

        self._running_threads_count = len(self._threads)
        self._is_running = True
        self._play_event.clear()

        for thread in self._threads:
            thread.start()

        self.play()

    def play(self):
        self._play_event.set()

    def pause(self):
        self._play_event.clear()
        for thread in self._threads:
            if thread.is_alive():
                self._paused_semaphore.acquire()

        self._is_running = False

    def resume(self):
        self._is_running = True
        self._paused_semaphore.release()
        self.play()

    def stop(self):
        self._is_running = False
        self.play()

    def scan(self, path, scanners):
        # Avoid scanned paths from being re-scanned
        if path in self._scanned:
            return
        else:
            self._scanned.add(path)

        response = self._requester.request(path)

        for tester in scanners:
            # Check if the response is unique, not wildcard
            if not tester.check(path, response):
                for callback in self.not_found_callbacks:
                    callback(response)
                return

        try:
            for callback in self.match_callbacks:
                callback(response)
        except Exception as e:
            self.exc = e

        if self.crawl:
<<<<<<< HEAD
            for path in Crawler.crawl(response):
                if self._dictionary.is_valid(path):
                    self.scan(path, self.get_scanners_for(path))
=======
            logger.info(f'THREAD-{threading.get_ident()}: crawling "/{path}"')
            for path_ in Crawler.crawl(response):
                logger.info(f'THREAD-{threading.get_ident()}: found new path "/{path_}" in "/{path}"')
                self.scan(path, self.get_scanners_for(path_))
>>>>>>> e75c3af3

    def is_stopped(self):
        return self._running_threads_count == 0

    def decrease_threads(self):
        self._running_threads_count -= 1

    def increase_threads(self):
        self._running_threads_count += 1

    def set_base_path(self, path):
        self._base_path = path

    def thread_proc(self):
        self._play_event.wait()

        while True:
            try:
                path = next(self._dictionary)
                scanners = self.get_scanners_for(path)
                self.scan(self._base_path + path, scanners)

            except StopIteration:
                self._is_running = False

            except RequestException as e:
                for callback in self.error_callbacks:
                    callback(e)

                continue

            finally:
                if not self._play_event.is_set():
                    self.decrease_threads()
                    self._paused_semaphore.release()
                    self._play_event.wait()
                    self.increase_threads()

                if not self._is_running:
                    break

                time.sleep(self.delay)<|MERGE_RESOLUTION|>--- conflicted
+++ resolved
@@ -185,16 +185,11 @@
             self.exc = e
 
         if self.crawl:
-<<<<<<< HEAD
-            for path in Crawler.crawl(response):
-                if self._dictionary.is_valid(path):
-                    self.scan(path, self.get_scanners_for(path))
-=======
             logger.info(f'THREAD-{threading.get_ident()}: crawling "/{path}"')
             for path_ in Crawler.crawl(response):
-                logger.info(f'THREAD-{threading.get_ident()}: found new path "/{path_}" in "/{path}"')
-                self.scan(path, self.get_scanners_for(path_))
->>>>>>> e75c3af3
+                if self._dictionary.is_valid(path_):
+                    logger.info(f'THREAD-{threading.get_ident()}: found new path "/{path_}" in /{path}')
+                    self.scan(path, self.get_scanners_for(path_))
 
     def is_stopped(self):
         return self._running_threads_count == 0
