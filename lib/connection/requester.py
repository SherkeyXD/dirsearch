--- conflicted
+++ resolved
@@ -70,18 +70,13 @@
         elif parsed.scheme not in ["https", "http"]:
             raise RequestException({"message": "Unsupported URL scheme: {0}".format(parsed.scheme)})
 
-<<<<<<< HEAD
-        self.basePath = parsed.path.lstrip("/")
-        # Safe quote all special characters in basePath to prevent from being encoded when performing requests
-        self.basePath = urllib.parse.quote(self.basePath, safe="!\"#$%&'()*+,-./:;<=>?@[\\]^_`{|}~")
-=======
         if parsed.path.startswith("/"):
             self.basePath = parsed.path[1:]
         else:
             self.basePath = parsed.path
 
-        self.basePath = urllib.parse.quote(self.basePath, safe=":/~?%&+-=$!@^*()[]{}<>;'\"|\\,._")
->>>>>>> 08756dd5
+        # Safe quote all special characters in basePath to prevent from being encoded when performing requests
+        self.basePath = urllib.parse.quote(self.basePath, safe="!\"#$%&'()*+,-./:;<=>?@[\\]^_`{|}~")
         self.protocol = parsed.scheme
         self.host = parsed.netloc.split(":")[0]
 
